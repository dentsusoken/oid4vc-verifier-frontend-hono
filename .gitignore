# prod
dist/

# dev
.yarn/
!.yarn/releases
.vscode/*
!.vscode/launch.json
!.vscode/*.code-snippets
.idea/workspace.xml
.idea/usage.statistics.xml
.idea/shelf

# deps
node_modules/
.wrangler

# env
.env
.env.production
.dev.vars

# logs
logs/
*.log
npm-debug.log*
yarn-debug.log*
yarn-error.log*
pnpm-debug.log*
lerna-debug.log*

# misc
.DS_Store

<<<<<<< HEAD
# AWS Lambda
.aws-sam/
build/
volume/
=======
# deploy
build/
>>>>>>> f258053f
<|MERGE_RESOLUTION|>--- conflicted
+++ resolved
@@ -32,12 +32,8 @@
 # misc
 .DS_Store
 
-<<<<<<< HEAD
 # AWS Lambda
 .aws-sam/
 build/
 volume/
-=======
-# deploy
-build/
->>>>>>> f258053f
+# deploy